"""
Streamlit app that runs the Dashboard.
"""
import logging
from PIL import Image
import webbrowser

import bcrypt
from dotenv import load_dotenv
import extra_streamlit_components as stx
from extra_streamlit_components.CookieManager import CookieManager
import pandas as pd
import streamlit as st


from cookies import set_cookies, clear_cookies_of_session
from database import get_database_connection, load_all_database_info, get_user_info
from rendering import render_dashboard, render_login_page

<<<<<<< HEAD
WEBSITE_URL = "http://3.10.142.198:5000/"
=======
WEBSITE_URL = "http://18.168.148.173:5000/"
LOGO_URL = "./static/favicon.ico"

im = Image.open(LOGO_URL)
st.set_page_config(
    page_icon=im,
    layout="wide",
)
>>>>>>> a34937ed


def authenticate_user(users: list[dict], email: str, password: str) -> dict | None:
    """
    Authenticates each user and only returns the user 
    from the RDS if the details entered match, otherwise returns None.
    """
    for user in users:
        if email == user["email"] and bcrypt.checkpw(password.encode('utf-8'), user["password"]):
            return user
    return None


def handle_login(users: list[dict], email: str,
                 password: str, cookie_manager: CookieManager):
    """
    If the user is authenticated the session state details 
    are changed and cookies are set.
    If the user can't be authenticated 
    i.e. details are incorrect they will stay on the login page.
    """
    user = authenticate_user(users, email, password)
    if user:
        st.session_state['logged_in'] = True
        st.session_state['user_email'] = user["email"]
        st.session_state['user_id'] = user["user_id"]
        set_cookies(user, cookie_manager)
        st.experimental_rerun()
    else:
        st.error("Invalid email or password.")


def logout_of_dashboard(cookie_manager: CookieManager) -> None:
    """
    Logs the user out of the dashboard and returns them to the login page.
    """
    st.session_state['logged_in'] = False
    st.session_state['user_email'] = ''
    st.session_state['user_id'] = ''
    clear_cookies_of_session(cookie_manager)
    st.rerun()


def main_display():
    """
    Main function script to run the entire streamlit app.
    """
    load_dotenv()
    logging.info("loaded env variables")
    cookie_manager = stx.CookieManager()

    logging.info("Loaded cookie manager")

    users = get_user_info(get_database_connection())

    # Check login state
    logged_in = cookie_manager.get("logged_in")
    user_email = cookie_manager.get("user_email")
    user_id = cookie_manager.get("user_id")

    if logged_in and user_email and user_id:
        st.session_state['logged_in'] = logged_in == 'True'
        st.session_state['user_email'] = user_email
        st.session_state['user_id'] = int(user_id)

    # Render login page or dashboard
    if not st.session_state.get('logged_in'):
        email, password = render_login_page()
        if st.button("Login"):
            handle_login(users, email, password, cookie_manager)
    else:
        df = pd.DataFrame(load_all_database_info(get_database_connection()))
        render_dashboard(df, users)

        st.sidebar.link_button("SaleTracker Website", WEBSITE_URL)

        if st.sidebar.button("Logout"):
            logout_of_dashboard(cookie_manager)


if __name__ == "__main__":
    load_dotenv()
    main_display()<|MERGE_RESOLUTION|>--- conflicted
+++ resolved
@@ -17,19 +17,15 @@
 from database import get_database_connection, load_all_database_info, get_user_info
 from rendering import render_dashboard, render_login_page
 
-<<<<<<< HEAD
+
 WEBSITE_URL = "http://3.10.142.198:5000/"
-=======
-WEBSITE_URL = "http://18.168.148.173:5000/"
+
 LOGO_URL = "./static/favicon.ico"
 
 im = Image.open(LOGO_URL)
 st.set_page_config(
     page_icon=im,
-    layout="wide",
-)
->>>>>>> a34937ed
-
+    layout="wide")
 
 def authenticate_user(users: list[dict], email: str, password: str) -> dict | None:
     """
