--- conflicted
+++ resolved
@@ -157,18 +157,8 @@
     """
     cur = conn.cursor(cursor_factory=extras.RealDictCursor)
 
-<<<<<<< HEAD
+
     cur.execute(GET_PRODUCTS_FROM_EMAIL_QUERY, (email,))
-=======
-    query = """SELECT DISTINCT ON (prices.product_id) users.first_name, products.product_name,products.product_url, products.product_id, products.image_url, products.product_availability, prices.price
-                FROM users
-                JOIN subscriptions ON users.user_id = subscriptions.user_id
-                JOIN products ON subscriptions.product_id = products.product_id
-                JOIN prices ON products.product_id = prices.product_id
-                WHERE users.email = (%s)
-                ORDER BY prices.product_id, prices.updated_at DESC;"""
-    cur.execute(query, (email,))
->>>>>>> baf612e2
 
     return cur.fetchall()
 
